--- conflicted
+++ resolved
@@ -1,304 +1,254 @@
-#include "textflag.h"
-
-#define SI R0
-#define DI R1
-#define BP R2
-#define AX R3
-#define BX R4
-#define CX R5
-#define DX R6
-#define hlp0 R7
-#define hlp1 R9
-
-// Wt+4 = Mt+4; for 0 <= t <= 11
-#define MSGSCHEDULE01(index) \
-	MOVW	((index+4)*4)(SI), AX; \
-	REVW	AX, AX; \
-	MOVW	AX, ((index+4)*4)(BP)
-
-// x = Wt-12 XOR Wt-5 XOR ROTL(15, Wt+1)
-// p1(x) = x XOR ROTL(15, x) XOR ROTL(23, x)
-// Wt+4 = p1(x) XOR ROTL(7, Wt-9) XOR Wt-2
-// for 12 <= t <= 63
-#define MSGSCHEDULE1(index) \
-  MOVW	((index+1)*4)(BP), AX; \
-  RORW  $17, AX; \
-  MOVW	((index-12)*4)(BP), BX; \
-  EORW  BX, AX; \
-  MOVW	((index-5)*4)(BP), BX; \
-  EORW  BX, AX; \                  // AX = x
-<<<<<<< HEAD
-  //MOVW  AX, BX; \                  // BX = x
-  RORW  $17, AX, BX; \                 // BX =  ROTL(15, x)
-  //MOVW  AX, CX; \                  // CX = x
-=======
-  RORW  $17, AX, BX; \                 // BX =  ROTL(15, x)
->>>>>>> 0e7334ff
-  RORW  $9, AX, CX; \                  // CX = ROTL(23, x)   
-  EORW  BX, AX; \                  // AX = x xor ROTL(15, x)  
-  EORW  CX, AX; \                  // AX = x xor ROTL(15, x) xor ROTL(23, x)  
-  MOVW	((index-9)*4)(BP), BX; \
-  RORW  $25, BX; \
-  MOVW	((index-2)*4)(BP), CX; \
-  EORW  BX, AX; \
-  EORW  CX, AX; \
-  MOVW  AX, ((index+4)*4)(BP)
-
-// Calculate ss1 in BX
-// x = ROTL(12, a) + e + ROTL(index, const)
-// ret = ROTL(7, x)
-#define SM3SS1(const, a, e) \
-<<<<<<< HEAD
-  //MOVW  a, BX; \
-=======
->>>>>>> 0e7334ff
-  RORW  $20, a, BX; \
-  ADDW  e, BX; \
-  ADDW  $const, BX; \
-  RORW  $25, BX
-
-// Calculate tt1 in CX
-// ret = (a XOR b XOR c) + d + (ROTL(12, a) XOR ss1) + (Wt XOR Wt+4)
-#define SM3TT10(index, a, b, c, d) \  
-<<<<<<< HEAD
-  //MOVW a, CX; \
-  //MOVW b, DX; \
-  EORW a, b, DX; \
-  //MOVW c, hlp0; \
-=======
-  EORW a, b, DX; \
->>>>>>> 0e7334ff
-  EORW c, DX; \  // (a XOR b XOR c)
-  ADDW d, DX; \   // (a XOR b XOR c) + d 
-  MOVW ((index)*4)(BP), hlp0; \ //Wt
-  EORW hlp0, AX; \ //Wt XOR Wt+4
-  ADDW AX, DX;  \
-  RORW $20, a, CX; \
-  EORW BX, CX; \ // ROTL(12, a) XOR ss1
-  ADDW DX, CX  // (a XOR b XOR c) + d + (ROTL(12, a) XOR ss1)
-
-// Calculate tt2 in BX
-// ret = (e XOR f XOR g) + h + ss1 + Wt
-#define SM3TT20(e, f, g, h) \  
-  ADDW h, hlp0; \   //Wt + h
-  ADDW BX, hlp0; \  //Wt + h + ss1
-<<<<<<< HEAD
-  //MOVW e, BX; \
-  //MOVW f, DX; \
-  EORW e, f, BX; \  // e XOR f
-  //MOVW g, DX; \
-=======
-  EORW e, f, BX; \  // e XOR f
->>>>>>> 0e7334ff
-  EORW g, BX; \  // e XOR f XOR g
-  ADDW hlp0, BX     // (e XOR f XOR g) + Wt + h + ss1
-
-// Calculate tt1 in CX, used DX, hlp0
-// ret = ((a AND b) OR (a AND c) OR (b AND c)) + d + (ROTL(12, a) XOR ss1) + (Wt XOR Wt+4)
-#define SM3TT11(index, a, b, c, d) \  
-<<<<<<< HEAD
-  //MOVW a, CX; \
-  //MOVW b, DX; \
-  ANDW a, b, DX; \  // a AND b
-  //MOVW c, hlp0; \
-  ANDW a, c, CX; \  // a AND c
-  ORRW  DX, CX; \  // (a AND b) OR (a AND c)
-  //MOVW b, DX; \
-  ANDW b, c, DX; \  // b AND c
-  ORRW  CX, DX; \  // (a AND b) OR (a AND c) OR (b AND c)
-  ADDW d, DX; \
-  //MOVW a, CX; \
-=======
-  ANDW a, b, DX; \  // a AND b
-  ANDW a, c, CX; \  // a AND c
-  ORRW  DX, CX; \  // (a AND b) OR (a AND c)
-  ANDW b, c, DX; \  // b AND c
-  ORRW  CX, DX; \  // (a AND b) OR (a AND c) OR (b AND c)
-  ADDW d, DX; \
->>>>>>> 0e7334ff
-  RORW $20, a, CX; \
-  EORW BX, CX; \
-  ADDW DX, CX; \  // ((a AND b) OR (a AND c) OR (b AND c)) + d + (ROTL(12, a) XOR ss1)
-  MOVW ((index)*4)(BP), hlp0; \
-  EORW hlp0, AX; \  // Wt XOR Wt+4
-  ADDW AX, CX
-
-// Calculate tt2 in BX
-// ret = ((e AND f) OR (NOT(e) AND g)) + h + ss1 + Wt
-#define SM3TT21(e, f, g, h) \  
-  ADDW h, hlp0; \   // Wt + h
-  ADDW BX, hlp0; \  // h + ss1 + Wt
-<<<<<<< HEAD
-  //MOVW e, BX; \
-  //MOVW f, DX; \   
-  ANDW e, f, DX; \  // e AND f
-  MVNW e, BX; \      // NOT(e)
-  //MOVW g, AX; \
-=======
-  ANDW e, f, DX; \  // e AND f
-  MVNW e, BX; \      // NOT(e)
->>>>>>> 0e7334ff
-  ANDW g, BX; \ // NOT(e) AND g
-  ORRW  DX, BX; \
-  ADDW hlp0, BX
-
-#define COPYRESULT(b, d, f, h) \
-  RORW $23, b; \
-  MOVW CX, h; \   // a = ttl
-  RORW $13, f; \
-<<<<<<< HEAD
-  //MOVW BX, CX; \
-=======
->>>>>>> 0e7334ff
-  RORW $23, BX, CX; \
-  EORW BX, CX; \  // tt2 XOR ROTL(9, tt2)
-  RORW $15, BX; \
-  EORW BX, CX; \  // tt2 XOR ROTL(9, tt2) XOR ROTL(17, tt2)
-  MOVW CX, d    // e = tt2 XOR ROTL(9, tt2) XOR ROTL(17, tt2)
-
-#define SM3ROUND0(index, const, a, b, c, d, e, f, g, h) \
-  MSGSCHEDULE01(index); \
-  SM3SS1(const, a, e); \
-  SM3TT10(index, a, b, c, d); \
-  SM3TT20(e, f, g, h); \
-  COPYRESULT(b, d, f, h)
-
-#define SM3ROUND1(index, const, a, b, c, d, e, f, g, h) \
-  MSGSCHEDULE1(index); \
-  SM3SS1(const, a, e); \
-  SM3TT10(index, a, b, c, d); \
-  SM3TT20(e, f, g, h); \
-  COPYRESULT(b, d, f, h)
-
-#define SM3ROUND2(index, const, a, b, c, d, e, f, g, h) \
-  MSGSCHEDULE1(index); \
-  SM3SS1(const, a, e); \
-  SM3TT11(index, a, b, c, d); \
-  SM3TT21(e, f, g, h); \
-  COPYRESULT(b, d, f, h)
-
-// func block(dig *digest, p []byte)
-TEXT ·block(SB), 0, $272-32
-  MOVD dig+0(FP), hlp1
-  MOVD p_base+8(FP), SI
-  MOVD p_len+16(FP), DX
-  MOVD RSP, BP
-
-  AND	$~63, DX
-  CBZ	DX, end  
-
-  ADD SI, DX, DI
-
-  LDPW	(0*8)(hlp1), (R19, R20)
-  LDPW	(1*8)(hlp1), (R21, R22)
-  LDPW	(2*8)(hlp1), (R23, R24)
-  LDPW	(3*8)(hlp1), (R25, R26)
-
-loop:
-  MOVW  R19, R10
-  MOVW  R20, R11
-  MOVW  R21, R12
-  MOVW  R22, R13
-  MOVW  R23, R14
-  MOVW  R24, R15
-  MOVW  R25, R16
-  MOVW  R26, R17
-
-  // Wt = Mt; for 0 <= t <= 3
-  LDPW	(0*8)(SI), (AX, BX)
-  REVW	AX, AX
-  REVW	BX, BX
-  STPW	(AX, BX), (0*8)(BP)
-
-  LDPW	(1*8)(SI), (CX, DX)
-  REVW	CX, CX
-  REVW	DX, DX
-  STPW	(CX, DX), (1*8)(BP)
-
-  SM3ROUND0(0, 0x79cc4519, R19, R20, R21, R22, R23, R24, R25, R26)
-  SM3ROUND0(1, 0xf3988a32, R26, R19, R20, R21, R22, R23, R24, R25)
-  SM3ROUND0(2, 0xe7311465, R25, R26, R19, R20, R21, R22, R23, R24)
-  SM3ROUND0(3, 0xce6228cb, R24, R25, R26, R19, R20, R21, R22, R23)
-  SM3ROUND0(4, 0x9cc45197, R23, R24, R25, R26, R19, R20, R21, R22)
-  SM3ROUND0(5, 0x3988a32f, R22, R23, R24, R25, R26, R19, R20, R21)
-  SM3ROUND0(6, 0x7311465e, R21, R22, R23, R24, R25, R26, R19, R20)
-  SM3ROUND0(7, 0xe6228cbc, R20, R21, R22, R23, R24, R25, R26, R19)
-  SM3ROUND0(8, 0xcc451979, R19, R20, R21, R22, R23, R24, R25, R26)
-  SM3ROUND0(9, 0x988a32f3, R26, R19, R20, R21, R22, R23, R24, R25)
-  SM3ROUND0(10, 0x311465e7, R25, R26, R19, R20, R21, R22, R23, R24)
-  SM3ROUND0(11, 0x6228cbce, R24, R25, R26, R19, R20, R21, R22, R23)
-  
-  SM3ROUND1(12, 0xc451979c, R23, R24, R25, R26, R19, R20, R21, R22)
-  SM3ROUND1(13, 0x88a32f39, R22, R23, R24, R25, R26, R19, R20, R21)
-  SM3ROUND1(14, 0x11465e73, R21, R22, R23, R24, R25, R26, R19, R20)
-  SM3ROUND1(15, 0x228cbce6, R20, R21, R22, R23, R24, R25, R26, R19)
-  
-  SM3ROUND2(16, 0x9d8a7a87, R19, R20, R21, R22, R23, R24, R25, R26)
-  SM3ROUND2(17, 0x3b14f50f, R26, R19, R20, R21, R22, R23, R24, R25)
-  SM3ROUND2(18, 0x7629ea1e, R25, R26, R19, R20, R21, R22, R23, R24)
-  SM3ROUND2(19, 0xec53d43c, R24, R25, R26, R19, R20, R21, R22, R23)
-  SM3ROUND2(20, 0xd8a7a879, R23, R24, R25, R26, R19, R20, R21, R22)
-  SM3ROUND2(21, 0xb14f50f3, R22, R23, R24, R25, R26, R19, R20, R21)
-  SM3ROUND2(22, 0x629ea1e7, R21, R22, R23, R24, R25, R26, R19, R20)
-  SM3ROUND2(23, 0xc53d43ce, R20, R21, R22, R23, R24, R25, R26, R19)
-  SM3ROUND2(24, 0x8a7a879d, R19, R20, R21, R22, R23, R24, R25, R26)
-  SM3ROUND2(25, 0x14f50f3b, R26, R19, R20, R21, R22, R23, R24, R25)
-  SM3ROUND2(26, 0x29ea1e76, R25, R26, R19, R20, R21, R22, R23, R24)
-  SM3ROUND2(27, 0x53d43cec, R24, R25, R26, R19, R20, R21, R22, R23)
-  SM3ROUND2(28, 0xa7a879d8, R23, R24, R25, R26, R19, R20, R21, R22)
-  SM3ROUND2(29, 0x4f50f3b1, R22, R23, R24, R25, R26, R19, R20, R21)
-  SM3ROUND2(30, 0x9ea1e762, R21, R22, R23, R24, R25, R26, R19, R20)
-  SM3ROUND2(31, 0x3d43cec5, R20, R21, R22, R23, R24, R25, R26, R19)
-  SM3ROUND2(32, 0x7a879d8a, R19, R20, R21, R22, R23, R24, R25, R26)
-  SM3ROUND2(33, 0xf50f3b14, R26, R19, R20, R21, R22, R23, R24, R25)
-  SM3ROUND2(34, 0xea1e7629, R25, R26, R19, R20, R21, R22, R23, R24)
-  SM3ROUND2(35, 0xd43cec53, R24, R25, R26, R19, R20, R21, R22, R23)
-  SM3ROUND2(36, 0xa879d8a7, R23, R24, R25, R26, R19, R20, R21, R22)
-  SM3ROUND2(37, 0x50f3b14f, R22, R23, R24, R25, R26, R19, R20, R21)
-  SM3ROUND2(38, 0xa1e7629e, R21, R22, R23, R24, R25, R26, R19, R20)
-  SM3ROUND2(39, 0x43cec53d, R20, R21, R22, R23, R24, R25, R26, R19)
-  SM3ROUND2(40, 0x879d8a7a, R19, R20, R21, R22, R23, R24, R25, R26)
-  SM3ROUND2(41, 0xf3b14f5, R26, R19, R20, R21, R22, R23, R24, R25)
-  SM3ROUND2(42, 0x1e7629ea, R25, R26, R19, R20, R21, R22, R23, R24)
-  SM3ROUND2(43, 0x3cec53d4, R24, R25, R26, R19, R20, R21, R22, R23)
-  SM3ROUND2(44, 0x79d8a7a8, R23, R24, R25, R26, R19, R20, R21, R22)
-  SM3ROUND2(45, 0xf3b14f50, R22, R23, R24, R25, R26, R19, R20, R21)
-  SM3ROUND2(46, 0xe7629ea1, R21, R22, R23, R24, R25, R26, R19, R20)
-  SM3ROUND2(47, 0xcec53d43, R20, R21, R22, R23, R24, R25, R26, R19)
-  SM3ROUND2(48, 0x9d8a7a87, R19, R20, R21, R22, R23, R24, R25, R26)
-  SM3ROUND2(49, 0x3b14f50f, R26, R19, R20, R21, R22, R23, R24, R25)
-  SM3ROUND2(50, 0x7629ea1e, R25, R26, R19, R20, R21, R22, R23, R24)
-  SM3ROUND2(51, 0xec53d43c, R24, R25, R26, R19, R20, R21, R22, R23)
-  SM3ROUND2(52, 0xd8a7a879, R23, R24, R25, R26, R19, R20, R21, R22)
-  SM3ROUND2(53, 0xb14f50f3, R22, R23, R24, R25, R26, R19, R20, R21)
-  SM3ROUND2(54, 0x629ea1e7, R21, R22, R23, R24, R25, R26, R19, R20)
-  SM3ROUND2(55, 0xc53d43ce, R20, R21, R22, R23, R24, R25, R26, R19)
-  SM3ROUND2(56, 0x8a7a879d, R19, R20, R21, R22, R23, R24, R25, R26)
-  SM3ROUND2(57, 0x14f50f3b, R26, R19, R20, R21, R22, R23, R24, R25)
-  SM3ROUND2(58, 0x29ea1e76, R25, R26, R19, R20, R21, R22, R23, R24)
-  SM3ROUND2(59, 0x53d43cec, R24, R25, R26, R19, R20, R21, R22, R23)
-  SM3ROUND2(60, 0xa7a879d8, R23, R24, R25, R26, R19, R20, R21, R22)
-  SM3ROUND2(61, 0x4f50f3b1, R22, R23, R24, R25, R26, R19, R20, R21)
-  SM3ROUND2(62, 0x9ea1e762, R21, R22, R23, R24, R25, R26, R19, R20)
-  SM3ROUND2(63, 0x3d43cec5, R20, R21, R22, R23, R24, R25, R26, R19)
-
-  EORW R10, R19  // H0 = a XOR H0
-  EORW R11, R20  // H1 = b XOR H1
-  EORW R12, R21  // H0 = a XOR H0
-  EORW R13, R22  // H1 = b XOR H1
-  EORW R14, R23  // H0 = a XOR H0
-  EORW R15, R24  // H1 = b XOR H1
-  EORW R16, R25  // H0 = a XOR H0
-  EORW R17, R26  // H1 = b XOR H1
- 
-  ADD $64, SI
-  CMP SI, DI
-  BNE	loop
-
-  STPW	(R19, R20), (0*8)(hlp1)
-  STPW	(R21, R22), (1*8)(hlp1)
-  STPW	(R23, R24), (2*8)(hlp1)
-  STPW	(R25, R26), (3*8)(hlp1)
-
-end:	
-  RET
+#include "textflag.h"
+
+#define SI R0
+#define DI R1
+#define BP R2
+#define AX R3
+#define BX R4
+#define CX R5
+#define DX R6
+#define hlp0 R7
+#define hlp1 R9
+
+// Wt+4 = Mt+4; for 0 <= t <= 11
+#define MSGSCHEDULE01(index) \
+	MOVW	((index+4)*4)(SI), AX; \
+	REVW	AX, AX; \
+	MOVW	AX, ((index+4)*4)(BP)
+
+// x = Wt-12 XOR Wt-5 XOR ROTL(15, Wt+1)
+// p1(x) = x XOR ROTL(15, x) XOR ROTL(23, x)
+// Wt+4 = p1(x) XOR ROTL(7, Wt-9) XOR Wt-2
+// for 12 <= t <= 63
+#define MSGSCHEDULE1(index) \
+  MOVW	((index+1)*4)(BP), AX; \
+  RORW  $17, AX; \
+  MOVW	((index-12)*4)(BP), BX; \
+  EORW  BX, AX; \
+  MOVW	((index-5)*4)(BP), BX; \
+  EORW  BX, AX; \                  // AX = x
+  RORW  $17, AX, BX; \                 // BX =  ROTL(15, x)
+  RORW  $9, AX, CX; \                  // CX = ROTL(23, x)   
+  EORW  BX, AX; \                  // AX = x xor ROTL(15, x)  
+  EORW  CX, AX; \                  // AX = x xor ROTL(15, x) xor ROTL(23, x)  
+  MOVW	((index-9)*4)(BP), BX; \
+  RORW  $25, BX; \
+  MOVW	((index-2)*4)(BP), CX; \
+  EORW  BX, AX; \
+  EORW  CX, AX; \
+  MOVW  AX, ((index+4)*4)(BP)
+
+// Calculate ss1 in BX
+// x = ROTL(12, a) + e + ROTL(index, const)
+// ret = ROTL(7, x)
+#define SM3SS1(const, a, e) \
+  RORW  $20, a, BX; \
+  ADDW  e, BX; \
+  ADDW  $const, BX; \
+  RORW  $25, BX
+
+// Calculate tt1 in CX
+// ret = (a XOR b XOR c) + d + (ROTL(12, a) XOR ss1) + (Wt XOR Wt+4)
+#define SM3TT10(index, a, b, c, d) \  
+  EORW a, b, DX; \
+  EORW c, DX; \  // (a XOR b XOR c)
+  ADDW d, DX; \   // (a XOR b XOR c) + d 
+  MOVW ((index)*4)(BP), hlp0; \ //Wt
+  EORW hlp0, AX; \ //Wt XOR Wt+4
+  ADDW AX, DX;  \
+  RORW $20, a, CX; \
+  EORW BX, CX; \ // ROTL(12, a) XOR ss1
+  ADDW DX, CX  // (a XOR b XOR c) + d + (ROTL(12, a) XOR ss1)
+
+// Calculate tt2 in BX
+// ret = (e XOR f XOR g) + h + ss1 + Wt
+#define SM3TT20(e, f, g, h) \  
+  ADDW h, hlp0; \   //Wt + h
+  ADDW BX, hlp0; \  //Wt + h + ss1
+  EORW e, f, BX; \  // e XOR f
+  EORW g, BX; \  // e XOR f XOR g
+  ADDW hlp0, BX     // (e XOR f XOR g) + Wt + h + ss1
+
+// Calculate tt1 in CX, used DX, hlp0
+// ret = ((a AND b) OR (a AND c) OR (b AND c)) + d + (ROTL(12, a) XOR ss1) + (Wt XOR Wt+4)
+#define SM3TT11(index, a, b, c, d) \  
+  ANDW a, b, DX; \  // a AND b
+  ANDW a, c, CX; \  // a AND c
+  ORRW  DX, CX; \  // (a AND b) OR (a AND c)
+  ANDW b, c, DX; \  // b AND c
+  ORRW  CX, DX; \  // (a AND b) OR (a AND c) OR (b AND c)
+  ADDW d, DX; \
+  RORW $20, a, CX; \
+  EORW BX, CX; \
+  ADDW DX, CX; \  // ((a AND b) OR (a AND c) OR (b AND c)) + d + (ROTL(12, a) XOR ss1)
+  MOVW ((index)*4)(BP), hlp0; \
+  EORW hlp0, AX; \  // Wt XOR Wt+4
+  ADDW AX, CX
+
+// Calculate tt2 in BX
+// ret = ((e AND f) OR (NOT(e) AND g)) + h + ss1 + Wt
+#define SM3TT21(e, f, g, h) \  
+  ADDW h, hlp0; \   // Wt + h
+  ADDW BX, hlp0; \  // h + ss1 + Wt
+  ANDW e, f, DX; \  // e AND f
+  MVNW e, BX; \      // NOT(e)
+  ANDW g, BX; \ // NOT(e) AND g
+  ORRW  DX, BX; \
+  ADDW hlp0, BX
+
+#define COPYRESULT(b, d, f, h) \
+  RORW $23, b; \
+  MOVW CX, h; \   // a = ttl
+  RORW $13, f; \
+  RORW $23, BX, CX; \
+  EORW BX, CX; \  // tt2 XOR ROTL(9, tt2)
+  RORW $15, BX; \
+  EORW BX, CX; \  // tt2 XOR ROTL(9, tt2) XOR ROTL(17, tt2)
+  MOVW CX, d    // e = tt2 XOR ROTL(9, tt2) XOR ROTL(17, tt2)
+
+#define SM3ROUND0(index, const, a, b, c, d, e, f, g, h) \
+  MSGSCHEDULE01(index); \
+  SM3SS1(const, a, e); \
+  SM3TT10(index, a, b, c, d); \
+  SM3TT20(e, f, g, h); \
+  COPYRESULT(b, d, f, h)
+
+#define SM3ROUND1(index, const, a, b, c, d, e, f, g, h) \
+  MSGSCHEDULE1(index); \
+  SM3SS1(const, a, e); \
+  SM3TT10(index, a, b, c, d); \
+  SM3TT20(e, f, g, h); \
+  COPYRESULT(b, d, f, h)
+
+#define SM3ROUND2(index, const, a, b, c, d, e, f, g, h) \
+  MSGSCHEDULE1(index); \
+  SM3SS1(const, a, e); \
+  SM3TT11(index, a, b, c, d); \
+  SM3TT21(e, f, g, h); \
+  COPYRESULT(b, d, f, h)
+
+// func block(dig *digest, p []byte)
+TEXT ·block(SB), 0, $272-32
+  MOVD dig+0(FP), hlp1
+  MOVD p_base+8(FP), SI
+  MOVD p_len+16(FP), DX
+  MOVD RSP, BP
+
+  AND	$~63, DX
+  CBZ	DX, end  
+
+  ADD SI, DX, DI
+
+  LDPW	(0*8)(hlp1), (R19, R20)
+  LDPW	(1*8)(hlp1), (R21, R22)
+  LDPW	(2*8)(hlp1), (R23, R24)
+  LDPW	(3*8)(hlp1), (R25, R26)
+
+loop:
+  MOVW  R19, R10
+  MOVW  R20, R11
+  MOVW  R21, R12
+  MOVW  R22, R13
+  MOVW  R23, R14
+  MOVW  R24, R15
+  MOVW  R25, R16
+  MOVW  R26, R17
+
+  // Wt = Mt; for 0 <= t <= 3
+  LDPW	(0*8)(SI), (AX, BX)
+  REVW	AX, AX
+  REVW	BX, BX
+  STPW	(AX, BX), (0*8)(BP)
+
+  LDPW	(1*8)(SI), (CX, DX)
+  REVW	CX, CX
+  REVW	DX, DX
+  STPW	(CX, DX), (1*8)(BP)
+
+  SM3ROUND0(0, 0x79cc4519, R19, R20, R21, R22, R23, R24, R25, R26)
+  SM3ROUND0(1, 0xf3988a32, R26, R19, R20, R21, R22, R23, R24, R25)
+  SM3ROUND0(2, 0xe7311465, R25, R26, R19, R20, R21, R22, R23, R24)
+  SM3ROUND0(3, 0xce6228cb, R24, R25, R26, R19, R20, R21, R22, R23)
+  SM3ROUND0(4, 0x9cc45197, R23, R24, R25, R26, R19, R20, R21, R22)
+  SM3ROUND0(5, 0x3988a32f, R22, R23, R24, R25, R26, R19, R20, R21)
+  SM3ROUND0(6, 0x7311465e, R21, R22, R23, R24, R25, R26, R19, R20)
+  SM3ROUND0(7, 0xe6228cbc, R20, R21, R22, R23, R24, R25, R26, R19)
+  SM3ROUND0(8, 0xcc451979, R19, R20, R21, R22, R23, R24, R25, R26)
+  SM3ROUND0(9, 0x988a32f3, R26, R19, R20, R21, R22, R23, R24, R25)
+  SM3ROUND0(10, 0x311465e7, R25, R26, R19, R20, R21, R22, R23, R24)
+  SM3ROUND0(11, 0x6228cbce, R24, R25, R26, R19, R20, R21, R22, R23)
+  
+  SM3ROUND1(12, 0xc451979c, R23, R24, R25, R26, R19, R20, R21, R22)
+  SM3ROUND1(13, 0x88a32f39, R22, R23, R24, R25, R26, R19, R20, R21)
+  SM3ROUND1(14, 0x11465e73, R21, R22, R23, R24, R25, R26, R19, R20)
+  SM3ROUND1(15, 0x228cbce6, R20, R21, R22, R23, R24, R25, R26, R19)
+  
+  SM3ROUND2(16, 0x9d8a7a87, R19, R20, R21, R22, R23, R24, R25, R26)
+  SM3ROUND2(17, 0x3b14f50f, R26, R19, R20, R21, R22, R23, R24, R25)
+  SM3ROUND2(18, 0x7629ea1e, R25, R26, R19, R20, R21, R22, R23, R24)
+  SM3ROUND2(19, 0xec53d43c, R24, R25, R26, R19, R20, R21, R22, R23)
+  SM3ROUND2(20, 0xd8a7a879, R23, R24, R25, R26, R19, R20, R21, R22)
+  SM3ROUND2(21, 0xb14f50f3, R22, R23, R24, R25, R26, R19, R20, R21)
+  SM3ROUND2(22, 0x629ea1e7, R21, R22, R23, R24, R25, R26, R19, R20)
+  SM3ROUND2(23, 0xc53d43ce, R20, R21, R22, R23, R24, R25, R26, R19)
+  SM3ROUND2(24, 0x8a7a879d, R19, R20, R21, R22, R23, R24, R25, R26)
+  SM3ROUND2(25, 0x14f50f3b, R26, R19, R20, R21, R22, R23, R24, R25)
+  SM3ROUND2(26, 0x29ea1e76, R25, R26, R19, R20, R21, R22, R23, R24)
+  SM3ROUND2(27, 0x53d43cec, R24, R25, R26, R19, R20, R21, R22, R23)
+  SM3ROUND2(28, 0xa7a879d8, R23, R24, R25, R26, R19, R20, R21, R22)
+  SM3ROUND2(29, 0x4f50f3b1, R22, R23, R24, R25, R26, R19, R20, R21)
+  SM3ROUND2(30, 0x9ea1e762, R21, R22, R23, R24, R25, R26, R19, R20)
+  SM3ROUND2(31, 0x3d43cec5, R20, R21, R22, R23, R24, R25, R26, R19)
+  SM3ROUND2(32, 0x7a879d8a, R19, R20, R21, R22, R23, R24, R25, R26)
+  SM3ROUND2(33, 0xf50f3b14, R26, R19, R20, R21, R22, R23, R24, R25)
+  SM3ROUND2(34, 0xea1e7629, R25, R26, R19, R20, R21, R22, R23, R24)
+  SM3ROUND2(35, 0xd43cec53, R24, R25, R26, R19, R20, R21, R22, R23)
+  SM3ROUND2(36, 0xa879d8a7, R23, R24, R25, R26, R19, R20, R21, R22)
+  SM3ROUND2(37, 0x50f3b14f, R22, R23, R24, R25, R26, R19, R20, R21)
+  SM3ROUND2(38, 0xa1e7629e, R21, R22, R23, R24, R25, R26, R19, R20)
+  SM3ROUND2(39, 0x43cec53d, R20, R21, R22, R23, R24, R25, R26, R19)
+  SM3ROUND2(40, 0x879d8a7a, R19, R20, R21, R22, R23, R24, R25, R26)
+  SM3ROUND2(41, 0xf3b14f5, R26, R19, R20, R21, R22, R23, R24, R25)
+  SM3ROUND2(42, 0x1e7629ea, R25, R26, R19, R20, R21, R22, R23, R24)
+  SM3ROUND2(43, 0x3cec53d4, R24, R25, R26, R19, R20, R21, R22, R23)
+  SM3ROUND2(44, 0x79d8a7a8, R23, R24, R25, R26, R19, R20, R21, R22)
+  SM3ROUND2(45, 0xf3b14f50, R22, R23, R24, R25, R26, R19, R20, R21)
+  SM3ROUND2(46, 0xe7629ea1, R21, R22, R23, R24, R25, R26, R19, R20)
+  SM3ROUND2(47, 0xcec53d43, R20, R21, R22, R23, R24, R25, R26, R19)
+  SM3ROUND2(48, 0x9d8a7a87, R19, R20, R21, R22, R23, R24, R25, R26)
+  SM3ROUND2(49, 0x3b14f50f, R26, R19, R20, R21, R22, R23, R24, R25)
+  SM3ROUND2(50, 0x7629ea1e, R25, R26, R19, R20, R21, R22, R23, R24)
+  SM3ROUND2(51, 0xec53d43c, R24, R25, R26, R19, R20, R21, R22, R23)
+  SM3ROUND2(52, 0xd8a7a879, R23, R24, R25, R26, R19, R20, R21, R22)
+  SM3ROUND2(53, 0xb14f50f3, R22, R23, R24, R25, R26, R19, R20, R21)
+  SM3ROUND2(54, 0x629ea1e7, R21, R22, R23, R24, R25, R26, R19, R20)
+  SM3ROUND2(55, 0xc53d43ce, R20, R21, R22, R23, R24, R25, R26, R19)
+  SM3ROUND2(56, 0x8a7a879d, R19, R20, R21, R22, R23, R24, R25, R26)
+  SM3ROUND2(57, 0x14f50f3b, R26, R19, R20, R21, R22, R23, R24, R25)
+  SM3ROUND2(58, 0x29ea1e76, R25, R26, R19, R20, R21, R22, R23, R24)
+  SM3ROUND2(59, 0x53d43cec, R24, R25, R26, R19, R20, R21, R22, R23)
+  SM3ROUND2(60, 0xa7a879d8, R23, R24, R25, R26, R19, R20, R21, R22)
+  SM3ROUND2(61, 0x4f50f3b1, R22, R23, R24, R25, R26, R19, R20, R21)
+  SM3ROUND2(62, 0x9ea1e762, R21, R22, R23, R24, R25, R26, R19, R20)
+  SM3ROUND2(63, 0x3d43cec5, R20, R21, R22, R23, R24, R25, R26, R19)
+
+  EORW R10, R19  // H0 = a XOR H0
+  EORW R11, R20  // H1 = b XOR H1
+  EORW R12, R21  // H0 = a XOR H0
+  EORW R13, R22  // H1 = b XOR H1
+  EORW R14, R23  // H0 = a XOR H0
+  EORW R15, R24  // H1 = b XOR H1
+  EORW R16, R25  // H0 = a XOR H0
+  EORW R17, R26  // H1 = b XOR H1
+ 
+  ADD $64, SI
+  CMP SI, DI
+  BNE	loop
+
+  STPW	(R19, R20), (0*8)(hlp1)
+  STPW	(R21, R22), (1*8)(hlp1)
+  STPW	(R23, R24), (2*8)(hlp1)
+  STPW	(R25, R26), (3*8)(hlp1)
+
+end:	
+  RET