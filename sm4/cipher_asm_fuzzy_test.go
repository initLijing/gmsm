--- conflicted
+++ resolved
@@ -1,69 +1,45 @@
-//go:build amd64 || arm64
-// +build amd64 arm64
-
-package sm4
-
-import (
-	"crypto/rand"
-	"io"
-	"reflect"
-	"testing"
-<<<<<<< HEAD
-
-	"golang.org/x/sys/cpu"
-=======
-	"time"
->>>>>>> 49b62904
-)
-
-func TestExpandKey(t *testing.T) {
-	key := make([]byte, 16)
-
-	encRes1 := make([]uint32, 32)
-	decRes1 := make([]uint32, 32)
-	encRes2 := make([]uint32, 32)
-	decRes2 := make([]uint32, 32)
-	var timeout *time.Timer
-
-	if testing.Short() {
-		timeout = time.NewTimer(10 * time.Millisecond)
-	} else {
-		timeout = time.NewTimer(2 * time.Second)
-	}
-
-	for {
-		select {
-		case <-timeout.C:
-			return
-		default:
-		}
-		io.ReadFull(rand.Reader, key)
-		expandKeyGo(key, encRes1, decRes1)
-		expandKeyAsm(&key[0], &ck[0], &encRes2[0], &decRes2[0])
-		if !reflect.DeepEqual(encRes1, encRes2) {
-			t.Errorf("expected=%v, result=%v\n", encRes1, encRes2)
-		}
-		if !reflect.DeepEqual(decRes1, decRes2) {
-			t.Errorf("expected=%v, result=%v\n", encRes1, encRes2)
-		}
-	}
-<<<<<<< HEAD
-}
-*/
-
-func TestExpandKeySimple(t *testing.T) {
-	fmt.Printf("cpu.ARM64.HasAES=%v\n", cpu.ARM64.HasAES)
-	key := make([]byte, 16)
-
-	encRes1 := make([]uint32, 32)
-	decRes1 := make([]uint32, 32)
-	encRes2 := make([]uint32, 32)
-	decRes2 := make([]uint32, 32)
-	io.ReadFull(rand.Reader, key)
-	expandKeyGo(key, encRes1, decRes1)
-	expandKeyAsm(&key[0], &ck[0], &encRes2[0], &decRes2[0])
-	fmt.Printf("expected=%v, result=%v\n", encRes1, encRes2)
-	fmt.Printf("expected=%v, result=%v\n", decRes1, decRes2)
-=======
->>>>>>> 49b62904
-}
+//go:build amd64 || arm64
+// +build amd64 arm64
+
+package sm4
+
+import (
+	"crypto/rand"
+	"io"
+	"reflect"
+	"testing"
+	"time"
+)
+
+func TestExpandKey(t *testing.T) {
+	key := make([]byte, 16)
+
+	encRes1 := make([]uint32, 32)
+	decRes1 := make([]uint32, 32)
+	encRes2 := make([]uint32, 32)
+	decRes2 := make([]uint32, 32)
+	var timeout *time.Timer
+
+	if testing.Short() {
+		timeout = time.NewTimer(10 * time.Millisecond)
+	} else {
+		timeout = time.NewTimer(2 * time.Second)
+	}
+
+	for {
+		select {
+		case <-timeout.C:
+			return
+		default:
+		}
+		io.ReadFull(rand.Reader, key)
+		expandKeyGo(key, encRes1, decRes1)
+		expandKeyAsm(&key[0], &ck[0], &encRes2[0], &decRes2[0])
+		if !reflect.DeepEqual(encRes1, encRes2) {
+			t.Errorf("expected=%v, result=%v\n", encRes1, encRes2)
+		}
+		if !reflect.DeepEqual(decRes1, decRes2) {
+			t.Errorf("expected=%v, result=%v\n", encRes1, encRes2)
+		}
+	}
+}